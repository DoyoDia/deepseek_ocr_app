--- conflicted
+++ resolved
@@ -212,11 +212,7 @@
             <ImageUpload 
               onImageSelect={handleImageSelect}
               preview={imagePreview}
-<<<<<<< HEAD
               file={image}
-=======
-              isPdf={isPdf}
->>>>>>> 9d25921d
             />
 
             {/* Advanced Settings Toggle */}
