# 🚀 DeepSeek OCR - React + FastAPI

Modern OCR web application powered by DeepSeek-OCR with a stunning React frontend and FastAPI backend.

![DeepSeek OCR in Action](assets/multi-bird.png)

> **Recent Updates (v2.2.0)**
<<<<<<< HEAD
> - ✨ **NEW: PDF Support** - Process multi-page PDF documents with automatic page-by-page OCR
=======
> - ✅ **NEW: PDF Support** - Upload and extract text from PDF documents (multi-page support)
>>>>>>> 9d25921d
> - ✅ Fixed image removal button - now properly clears and allows re-upload
> - ✅ Fixed multiple bounding boxes parsing - handles `[[x1,y1,x2,y2], [x1,y1,x2,y2]]` format
> - ✅ Simplified to 4 core working modes for better stability
> - ✅ Fixed bounding box coordinate scaling (normalized 0-999 → actual pixels)
> - ✅ Fixed HTML rendering (model outputs HTML, not Markdown)
> - ✅ Increased file upload limit to 100MB (configurable)
> - ✅ Added .env configuration support

## Quick Start

1. **Clone and configure:**
   ```bash
   git clone <repository-url>
   cd deepseek_ocr_app
   
   # Copy and customize environment variables
   cp .env.example .env
   # Edit .env to configure ports, upload limits, etc.
   ```

2. **Start the application:**
   ```bash
   docker compose up --build
   ```

   The first run will download the model (~5-10GB), which may take some time.

3. **Access the application:**
   - **Frontend**: http://localhost:3000 (or your configured FRONTEND_PORT)
   - **Backend API**: http://localhost:8000 (or your configured API_PORT)
   - **API Docs**: http://localhost:8000/docs

## Features

### 4 Core OCR Modes
- **Plain OCR** - Raw text extraction from any image or PDF
- **Describe** - Generate intelligent image descriptions
- **Find** - Locate specific terms with visual bounding boxes
- **Freeform** - Custom prompts for specialized tasks

### File Support
<<<<<<< HEAD
- 📄 **PDF Documents** - Multi-page PDF processing with page-by-page OCR
- 🖼️ **Images** - PNG, JPG, JPEG, WEBP, GIF, BMP formats

### UI Features
- 🎨 Glass morphism design with animated gradients
- 🎯 Drag & drop file upload (up to 100MB by default)
- 📄 PDF preview with document icon
- 🗑️ Easy image removal and re-upload
=======
- 📄 **PDF Documents** - Multi-page PDF support with automatic page-by-page processing
- 🖼️ **Images** - PNG, JPG, JPEG, WEBP, GIF, BMP formats
- 📊 **Large Files** - Up to 100MB file size (configurable)

### UI Features
- 🎨 Glass morphism design with animated gradients
- 🎯 Drag & drop file upload (images and PDFs)
- 🗑️ Easy file removal and re-upload
>>>>>>> 9d25921d
- 📦 Grounding box visualization with proper coordinate scaling
- ✨ Smooth animations (Framer Motion)
- 📋 Copy/Download results
- 🎛️ Advanced settings dropdown
- 📝 HTML and Markdown rendering for formatted output
- 🔍 Multiple bounding box support (handles multiple instances of found terms)

## Configuration

The application can be configured via the `.env` file:

```bash
# API Configuration
API_HOST=0.0.0.0
API_PORT=8000

# Frontend Configuration
FRONTEND_PORT=3000

# Model Configuration
MODEL_NAME=deepseek-ai/DeepSeek-OCR
HF_HOME=/models

# Upload Configuration
MAX_UPLOAD_SIZE_MB=100  # Maximum file upload size

# Processing Configuration
BASE_SIZE=1024         # Base processing resolution
IMAGE_SIZE=640         # Tile processing resolution
CROP_MODE=true         # Enable dynamic cropping for large images

# PDF Processing Configuration
MAX_PDF_WORKERS=4      # Maximum CPU cores for parallel PDF conversion
```

### Environment Variables

- `API_HOST`: Backend API host (default: 0.0.0.0)
- `API_PORT`: Backend API port (default: 8000)
- `FRONTEND_PORT`: Frontend port (default: 3000)
- `MODEL_NAME`: HuggingFace model identifier
- `HF_HOME`: Model cache directory
- `MAX_UPLOAD_SIZE_MB`: Maximum file upload size in megabytes
- `BASE_SIZE`: Base image processing size (affects memory usage)
- `IMAGE_SIZE`: Tile size for dynamic cropping
- `CROP_MODE`: Enable/disable dynamic image cropping
- `MAX_PDF_WORKERS`: Maximum number of CPU cores to use for parallel PDF to image conversion (default: 4)

## Tech Stack

- **Frontend**: React 18 + Vite 5 + TailwindCSS 3 + Framer Motion 11
- **Backend**: FastAPI + PyTorch + Transformers 4.46 + DeepSeek-OCR + PyMuPDF
- **Configuration**: python-decouple for environment management
- **Server**: Nginx (reverse proxy)
- **Container**: Docker + Docker Compose with multi-stage builds
- **GPU**: NVIDIA CUDA support (tested on RTX 3090, RTX 5090)

## Project Structure

```
deepseek-ocr/
├── backend/           # FastAPI backend
│   ├── main.py
│   ├── requirements.txt
│   └── Dockerfile
├── frontend/          # React frontend
│   ├── src/
│   │   ├── components/
│   │   ├── App.jsx
│   │   └── main.jsx
│   ├── package.json
│   ├── nginx.conf
│   └── Dockerfile
├── models/            # Model cache
└── docker-compose.yml
```

## Development

Docker compose cycle to test:
```bash
docker compose down
docker compose up --build
```

## Requirements

### Hardware
- NVIDIA GPU with CUDA support
  - Recommended: RTX 3090, RTX 4090, RTX 5090, or better
  - Minimum: 8-12GB VRAM for the model
  - More VRAM always good!

### Software
- **Docker & Docker Compose** (latest version recommended)

- **NVIDIA Driver** - Installing NVIDIA Drivers on Ubuntu (Blackwell/RTX 5090)

  **Note**: Getting NVIDIA drivers working on Blackwell GPUs can be a pain! Here's what worked:

  The key requirements for RTX 5090 on Ubuntu 24.04:
  - Use the open-source driver (nvidia-driver-570-open or newer, like nvidia-driver-580-open)
  - Upgrade to kernel 6.11+ (6.14+ recommended for best stability)
  - Enable Resize Bar in BIOS/UEFI (critical!)

  **Step-by-Step Instructions:**

  1. Install NVIDIA Open Driver (580 or newer)
     ```bash
     sudo add-apt-repository ppa:graphics-drivers/ppa
     sudo apt update
     sudo apt remove --purge nvidia*
     sudo nvidia-installer --uninstall  # If you have it
     sudo apt autoremove
     sudo apt install nvidia-driver-580-open
     ```

  2. Upgrade Linux Kernel to 6.11+ (for Ubuntu 24.04 LTS)
     ```bash
     sudo apt install --install-recommends linux-generic-hwe-24.04 linux-headers-generic-hwe-24.04
     sudo update-initramfs -u
     sudo apt autoremove
     ```

  3. Reboot
     ```bash
     sudo reboot
     ```

  4. Enable Resize Bar in UEFI/BIOS
     - Restart and enter UEFI (usually F2, Del, or F12 during boot)
     - Find and enable "Resize Bar" or "Smart Access Memory"
     - This will also enable "Above 4G Decoding" and disable "CSM" (Compatibility Support Module)—that's expected!
     - Save and exit

  5. Verify Installation
     ```bash
     nvidia-smi
     ```
     You should see your RTX 5090 listed!

  💡 **Why open drivers?** I dunno, but the open drivers have better support for Blackwell GPUs. Without Resize Bar enabled, you'll get a black screen even with correct drivers!

  Credit: Solution adapted from [this Reddit thread](https://www.reddit.com/r/linux_gaming/comments/1i3h4gn/blackwell_on_linux/).

- **NVIDIA Container Toolkit** (required for GPU access in Docker)
  - Installation guide: https://docs.nvidia.com/datacenter/cloud-native/container-toolkit/latest/install-guide.html

### System Requirements
- ~20GB free disk space (for model weights and Docker images)
- 16GB+ system RAM recommended
- Fast internet connection for initial model download (~5-10GB)

## Known Issues & Fixes

### ✅ FIXED: Image removal and re-upload (v2.1.1)
- **Issue**: Couldn't remove uploaded image and upload a new one
- **Fix**: Added prominent "Remove" button that clears image state and allows fresh upload

### ✅ FIXED: Multiple bounding boxes (v2.1.1)
- **Issue**: Only single bounding box worked, multiple boxes like `[[x1,y1,x2,y2], [x1,y1,x2,y2]]` failed
- **Fix**: Updated parser to handle both single and array of coordinate arrays using `ast.literal_eval`

### ✅ FIXED: Grounding box coordinate scaling (v2.1)
- **Issue**: Bounding boxes weren't displaying correctly
- **Cause**: Model outputs coordinates normalized to 0-999, not actual pixel dimensions
- **Fix**: Backend now properly scales coordinates using the formula: `actual_coord = (normalized_coord / 999) * image_dimension`

### ✅ FIXED: HTML vs Markdown rendering (v2.1)
- **Issue**: Output was being rendered as Markdown when model outputs HTML
- **Cause**: Model is trained to output HTML (especially for tables)
- **Fix**: Frontend now detects and renders HTML properly using `dangerouslySetInnerHTML`

### ✅ FIXED: Limited upload size (v2.1)
- **Issue**: Large images couldn't be uploaded
- **Fix**: Increased nginx `client_max_body_size` to 100MB (configurable via .env)

### ⚠️ Simplified Mode Selection (v2.1.1)
- **Change**: Reduced from 12 modes to 4 core working modes
- **Reason**: Advanced modes (tables, layout, PII, multilingual) need additional testing
- **Working modes**: Plain OCR, Describe, Find, Freeform
- **Future**: Additional modes will be re-enabled after thorough testing

## How the Model Works

### Coordinate System
The DeepSeek-OCR model uses a normalized coordinate system (0-999) for bounding boxes:
- All coordinates are output in range [0, 999]
- Backend scales: `pixel_coord = (model_coord / 999) * actual_dimension`
- This ensures consistency across different image sizes

### Dynamic Cropping
For large images, the model uses dynamic cropping:
- Images ≤640x640: Direct processing
- Larger images: Split into tiles based on aspect ratio
- Global view (BASE_SIZE) + Local views (IMAGE_SIZE tiles)
- See `process/image_process.py` for implementation details

### Output Format
- Plain text modes: Return raw text
- Table modes: Return HTML tables or CSV
- JSON modes: Return structured JSON
- Grounding modes: Return text with `<|ref|>label<|/ref|><|det|>[[coords]]<|/det|>` tags

## API Usage

### POST /api/ocr

**Parameters:**
- `image` (file, required) - Image or PDF file to process (up to 100MB)
- `mode` (string) - OCR mode: `plain_ocr` | `describe` | `find_ref` | `freeform`
- `prompt` (string) - Custom prompt for freeform mode
- `grounding` (bool) - Enable bounding boxes (auto-enabled for find_ref)
- `find_term` (string) - Term to locate in find_ref mode (supports multiple matches)
- `base_size` (int) - Base processing size (default: 1024)
- `image_size` (int) - Tile size for cropping (default: 640)
- `crop_mode` (bool) - Enable dynamic cropping (default: true)
- `include_caption` (bool) - Add image description (default: false)

**Response (Single Image/Page):**
```json
{
  "success": true,
  "text": "Extracted text or HTML output...",
  "boxes": [{"label": "field", "box": [x1, y1, x2, y2]}],
  "image_dims": {"w": 1920, "h": 1080},
  "is_pdf": false,
  "metadata": {
    "mode": "plain_ocr",
    "grounding": false,
    "base_size": 1024,
    "image_size": 640,
    "crop_mode": true
  }
}
```

**Response (Multi-page PDF):**
```json
{
  "success": true,
  "text": "--- Page 1 ---\nText from page 1\n--- Page 2 ---\nText from page 2...",
  "boxes": [],
  "image_dims": {"w": 1920, "h": 1080},
  "is_pdf": true,
  "pages": [
    {
      "page": 1,
      "text": "Text from page 1...",
      "boxes": [],
      "image_dims": {"w": 1920, "h": 1080}
    },
    {
      "page": 2,
      "text": "Text from page 2...",
      "boxes": [],
      "image_dims": {"w": 1920, "h": 1080}
    }
  ],
  "metadata": {
    "mode": "plain_ocr",
    "grounding": false,
    "base_size": 1024,
    "image_size": 640,
    "crop_mode": true,
    "total_pages": 2
  }
}
```

**Note on PDF Processing:**
- PDFs are automatically converted to images (144 DPI by default)
- Each page is processed independently
- Multi-page results combine text with page separators
- Bounding boxes are available per-page in the `pages` array

**Note on Bounding Boxes:**
- The model outputs coordinates normalized to 0-999
- The backend automatically scales them to actual image dimensions
- Coordinates are in [x1, y1, x2, y2] format (top-left, bottom-right)
- **Supports multiple boxes**: When finding multiple instances, format is `[[x1,y1,x2,y2], [x1,y1,x2,y2], ...]`
- Frontend automatically displays all boxes overlaid on the image with unique colors

### POST /api/ocr-pdf

**Parameters:**
- `file` (file, required) - PDF file to process (up to 100MB)
- `mode` (string) - OCR mode: `plain_ocr` | `describe` | `find_ref` | `freeform`
- `prompt` (string) - Custom prompt for freeform mode
- `grounding` (bool) - Enable bounding boxes (auto-enabled for find_ref)
- `find_term` (string) - Term to locate in find_ref mode (supports multiple matches)
- `base_size` (int) - Base processing size (default: 1024)
- `image_size` (int) - Tile size for cropping (default: 640)
- `crop_mode` (bool) - Enable dynamic cropping (default: true)
- `include_caption` (bool) - Add image description (default: false)
- `dpi` (int) - PDF rendering resolution (default: 144)

**Response:**
```json
{
  "success": true,
  "text": "Combined text from all pages...",
  "pages": [
    {
      "page": 1,
      "text": "Page 1 text...",
      "raw_text": "Page 1 raw text with tags...",
      "boxes": [{"label": "field", "box": [x1, y1, x2, y2]}],
      "image_dims": {"w": 1920, "h": 1080}
    }
  ],
  "total_pages": 3,
  "metadata": {
    "mode": "plain_ocr",
    "grounding": false,
    "base_size": 1024,
    "image_size": 640,
    "crop_mode": true,
    "dpi": 144
  }
}
```

**Note on PDF Processing:**
- Each page is converted to an image at the specified DPI (default: 144)
- OCR is performed on each page independently
- Results are combined with page breaks in the main `text` field
- Individual page results are available in the `pages` array
- Bounding boxes include a `page` field indicating which page they belong to

## Examples

Here are some example images showcasing different OCR capabilities:

### Visual Understanding
![Helmet Description](assets/helmet.png)

### Table Extraction from Chart
![Chart to Table](assets/table_from_chart.png)

### Image Description
![Describe Mode](assets/describe.png)

## Troubleshooting

### GPU not detected
```bash
nvidia-smi
docker run --rm --gpus all nvidia/cuda:11.8.0-base-ubuntu22.04 nvidia-smi
```

### Port conflicts
```bash
sudo lsof -i :3000
sudo lsof -i :8000
```

### Frontend build issues
```bash
cd frontend
rm -rf node_modules package-lock.json
docker-compose build frontend
```

## License

This project uses the DeepSeek-OCR model. Refer to the model's license terms.


<!-- Small note and direct link to license at the bottom -->
<!-- MIT License: this repository is licensed under the MIT License. See the full text in the LICENSE file. -->
Note: Licensed under the MIT License. View the full license: [LICENSE](./LICENSE)<|MERGE_RESOLUTION|>--- conflicted
+++ resolved
@@ -5,11 +5,7 @@
 ![DeepSeek OCR in Action](assets/multi-bird.png)
 
 > **Recent Updates (v2.2.0)**
-<<<<<<< HEAD
 > - ✨ **NEW: PDF Support** - Process multi-page PDF documents with automatic page-by-page OCR
-=======
-> - ✅ **NEW: PDF Support** - Upload and extract text from PDF documents (multi-page support)
->>>>>>> 9d25921d
 > - ✅ Fixed image removal button - now properly clears and allows re-upload
 > - ✅ Fixed multiple bounding boxes parsing - handles `[[x1,y1,x2,y2], [x1,y1,x2,y2]]` format
 > - ✅ Simplified to 4 core working modes for better stability
@@ -51,7 +47,6 @@
 - **Freeform** - Custom prompts for specialized tasks
 
 ### File Support
-<<<<<<< HEAD
 - 📄 **PDF Documents** - Multi-page PDF processing with page-by-page OCR
 - 🖼️ **Images** - PNG, JPG, JPEG, WEBP, GIF, BMP formats
 
@@ -60,16 +55,6 @@
 - 🎯 Drag & drop file upload (up to 100MB by default)
 - 📄 PDF preview with document icon
 - 🗑️ Easy image removal and re-upload
-=======
-- 📄 **PDF Documents** - Multi-page PDF support with automatic page-by-page processing
-- 🖼️ **Images** - PNG, JPG, JPEG, WEBP, GIF, BMP formats
-- 📊 **Large Files** - Up to 100MB file size (configurable)
-
-### UI Features
-- 🎨 Glass morphism design with animated gradients
-- 🎯 Drag & drop file upload (images and PDFs)
-- 🗑️ Easy file removal and re-upload
->>>>>>> 9d25921d
 - 📦 Grounding box visualization with proper coordinate scaling
 - ✨ Smooth animations (Framer Motion)
 - 📋 Copy/Download results
